# Copyright (c) 2025 Cord Burmeister
#
# Licensed under the Apache License, Version 2.0 (the "License");
# you may not use this file except in compliance with the License.
# You may obtain a copy of the License at
#
#     http://www.apache.org/licenses/LICENSE-2.0
#
# Unless required by applicable law or agreed to in writing, software
# distributed under the License is distributed on an "AS IS" BASIS,
# WITHOUT WARRANTIES OR CONDITIONS OF ANY KIND, either express or implied.
# See the License for the specific language governing permissions and
# limitations under the License.

"""This is all-in-one launch script intended for use the core robot system."""

import os
import xacro

from ament_index_python.packages import get_package_share_directory

from launch import LaunchDescription
from launch.actions import DeclareLaunchArgument, ExecuteProcess, IncludeLaunchDescription, OpaqueFunction
from launch.conditions import IfCondition
from launch.launch_description_sources import PythonLaunchDescriptionSource
from launch.substitutions import LaunchConfiguration, PythonExpression, PathJoinSubstitution, TextSubstitution
from launch_ros.actions import Node
from launch_ros.substitutions import FindPackageShare



#region Convert XACRO file

def evaluate_xacro(context, *args, **kwargs):
    """
    Evaluates LaunchConfigurations in context for use with xacro.process_file(). Returns a list of launch actions to be
     included in launch description    
    Method is converting the XACRO  description into a URDF file format. 
    XARCO Allows some parameters and programming in the robot description
    This is implemented as OpaqueFunction to process description ad publish it. 
    """

    # Use xacro to process the file
    xacro_file = os.path.join(get_package_share_directory('x3plus_description'), 'urdf', 'yahboomcar_X3plus.urdf.xacro')

    #robot_description_config = xacro.process_file(xacro_file)
    robot_description_config = xacro.process_file(xacro_file, 
            mappings={  
                }).toxml()

    robot_state_publisher_node = Node(
       package='robot_state_publisher',
       executable='robot_state_publisher',
       name='robot_state_publisher',
       output='both',
       parameters=[{
        'robot_description': robot_description_config
      }])

    return [robot_state_publisher_node]

#endregion

def generate_launch_description():
#region  Get the launch directories
    pkg_bringup = get_package_share_directory('x3plus_bringup')
    bringup_launch_dir = os.path.join(pkg_bringup, 'launch')
    pkg_nav2 = get_package_share_directory('x3plus_nav2')
    pkg_wrapper = get_package_share_directory('x3plus_wrapper')
    pkg_sllidar_ros2 = get_package_share_directory('sllidar_ros2')
    
#endregion 

#region  Create the launch configuration variables
    # args that can be set from the command line or a default will be used
    slam = LaunchConfiguration('slam')
    namespace = LaunchConfiguration('namespace')
    use_namespace = LaunchConfiguration('use_namespace')
    map_yaml_file = LaunchConfiguration('map')
    use_sim_time = LaunchConfiguration('use_sim_time')
    params_file = LaunchConfiguration('params_file')
    autostart = LaunchConfiguration('autostart')
    use_composition = LaunchConfiguration('use_composition')
    use_respawn = LaunchConfiguration('use_respawn')
#endregion

#region  Launch configuration variables specific to simulation
    rviz_config_file = LaunchConfiguration('rviz_config_file')
    use_rviz = LaunchConfiguration('use_rviz')
    use_nav2 = LaunchConfiguration('use_nav2')    
#endregion 

#region  Declare the launch arguments

    declare_namespace_cmd = DeclareLaunchArgument(
        'namespace',
        default_value='',
        description='Top-level namespace')

    declare_use_namespace_cmd = DeclareLaunchArgument(
        'use_namespace',
        default_value='false',
        description='Whether to apply a namespace to the navigation stack')

    declare_slam_cmd = DeclareLaunchArgument(
        'slam',
        default_value='False',
        description='Whether run a SLAM')

    declare_map_yaml_cmd = DeclareLaunchArgument(
        'map',
        default_value=os.path.join(
            pkg_nav2, 'maps', 'map.yaml'),
        description='Full path to map file to load')

    declare_use_sim_time_cmd = DeclareLaunchArgument(
        'use_sim_time',
        default_value='false',
        description='Use simulation (Gazebo) clock if true')

    # declare_params_file_cmd = DeclareLaunchArgument(
    #     'params_file',
    #     default_value=os.path.join(pkg_nav2, 'config', 'nav2_params-DWBLocalPlanner.yaml'),
    #     description='Full path to the ROS2 parameters file to use for all launched nodes')

    declare_params_file_cmd = DeclareLaunchArgument(
        'params_file',
        default_value=os.path.join(pkg_nav2, 'config', 'nav2_params.yaml'),
        description='Full path to the ROS2 parameters file to use for all launched nodes')

    # declare_params_file_cmd = DeclareLaunchArgument(
    #     'params_file',
    #     default_value=os.path.join(pkg_home, 'config', 'nav2_params-SmacStateLattice.yaml'),
    #     description='Full path to the ROS2 parameters file to use for all launched nodes')

# decided to try to isolate which part of the launch chain was going belly-up, by launching just the Nav2 stuff with ros2 launch nav2_bringup navigation_launch.py. This appears to start-up nicely but eventually gets
# [ERROR] [controller_server-1]: process has died [pid 2529, exit code -4, cmd '/opt/ros/jazzy/lib/nav2_controller/controller_server --ros-args --log-level info --ros-args -p use_sim_time:=False --params-file /tmp/launch_params_j3qiyfo_ -r /tf:=tf -r /tf_static:=tf_static -r cmd_vel:=cmd_vel_nav'].
# https://robotics.stackexchange.com/questions/114131/trouble-getting-nav2-getting-started-example-to-run
    # declare_params_file_cmd = DeclareLaunchArgument(
    #     'params_file',
    #     default_value=os.path.join(pkg_nav2, 'config', 'nav2_params-MPPIController.yaml'),
    #     description='Full path to the ROS2 parameters file to use for all launched nodes')

    declare_autostart_cmd = DeclareLaunchArgument(
        'autostart', default_value='true',
        description='Automatically startup the nav2 stack')

    declare_use_composition_cmd = DeclareLaunchArgument(
        'use_composition', default_value='True',
        description='Whether to use composed bringup')

    declare_use_respawn_cmd = DeclareLaunchArgument(
        'use_respawn', default_value='False',
        description='Whether to respawn if a node crashes. Applied when composition is disabled.')

    declare_rviz_config_file_cmd = DeclareLaunchArgument(
        'rviz_config_file',
        default_value=os.path.join(pkg_nav2, 'config', 'nav2_default_view.rviz') ,
        description='Full path to the RVIZ config file to use')

    declare_use_robot_state_pub_cmd = DeclareLaunchArgument(
        'use_robot_state_pub',
        default_value='True',
        description='Whether to start the robot state publisher')

    declare_use_rviz_cmd = DeclareLaunchArgument(
        'use_rviz',
        default_value='True',
        description='Whether to start RVIZ')

    declare_map_cmd = DeclareLaunchArgument(
        'map',
        default_value=os.path.join(pkg_nav2, 'maps', 'map.yaml'),
        description='Full path to the ROS2 map file to use for navigation')

    declare_use_nav2_cmd = DeclareLaunchArgument(
        'use_nav2',
        default_value='False',
        description='Whether to start the x3plus logic')

#endregion


    # Instead of using IncludeLaunchDescription, directly launch the sllidar_node with remappings:
    lidar_cmd = Node (
        package='sllidar_ros2',
        executable='sllidar_node',
        name='sllidar_node',
        output='screen',
        parameters=[{
            'channel_type':'serial',
            'serial_port': '/dev/rplidar',
            'serial_baudrate': 460800, 
            'frame_id': 'laser_link',
            'inverted': False, 
            'angle_compensate': True, 
            'scan_mode': 'Standard',
        }], 
        remappings=[('scan', 'scan_raw')]
    )

    # Declare the launch arguments for the wrapper node
    wrapper_cmd= Node(
        package='x3plus_wrapper',
        executable='Mecanum_driver_X3Plus',
<<<<<<< HEAD
        output='screen',
        parameters=[os.path.join(pkg_wrapper, 'config', 'wrapper_params.yaml')],
=======
        name='hardware_wrapper'
        output='screen',
        parameters=[os.path.join(pkg_wrapper, 'config', 'calibration.yaml')],

>>>>>>> 1b11a7ab
    )
    # # Declare the launch arguments for the wrapper node
    # wrapper_cmd = IncludeLaunchDescription(
    #     PythonLaunchDescriptionSource(
    #         os.path.join(pkg_wrapper, 'launch', 'drive_bringup_X3Plus_launch.py')),
    #     launch_arguments={'frame_id': 'laser_link'}.items())



    bringup_cmd = IncludeLaunchDescription(
        PythonLaunchDescriptionSource(
            os.path.join(bringup_launch_dir, 'bringup_launch.py')),
        launch_arguments={'namespace': namespace,
                          'use_namespace': use_namespace,
                          'slam': slam,
                          'map': map_yaml_file,
                          'use_sim_time': use_sim_time,
                          'params_file': params_file,
                          'autostart': autostart,
                          'use_composition': use_composition,
                          'use_nav2': use_nav2,
                          'use_respawn': use_respawn}.items())

    # Create the launch description and populate
    ld = LaunchDescription()

    # Declare the launch options

    ld.add_action(declare_namespace_cmd)
    ld.add_action(declare_use_namespace_cmd)
    ld.add_action(declare_slam_cmd)
    ld.add_action(declare_map_yaml_cmd)
    ld.add_action(declare_use_sim_time_cmd)
    ld.add_action(declare_params_file_cmd)
    ld.add_action(declare_autostart_cmd)
    ld.add_action(declare_use_composition_cmd)

    ld.add_action(declare_rviz_config_file_cmd)
    ld.add_action(declare_use_robot_state_pub_cmd)
    ld.add_action(declare_use_rviz_cmd)
    ld.add_action(declare_map_cmd)
    ld.add_action(declare_use_nav2_cmd)

    # ld.add_action(declare_robot_name_cmd)
    # ld.add_action(declare_robot_sdf_cmd)
    ld.add_action(declare_use_respawn_cmd)

    # Add any simulation  actions
    ld.add_action(OpaqueFunction(function=evaluate_xacro))

    # Add the actions to launch all of the navigation nodes
    ld.add_action(lidar_cmd)
    ld.add_action(wrapper_cmd)
    ld.add_action(bringup_cmd)
    return ld<|MERGE_RESOLUTION|>--- conflicted
+++ resolved
@@ -203,15 +203,10 @@
     wrapper_cmd= Node(
         package='x3plus_wrapper',
         executable='Mecanum_driver_X3Plus',
-<<<<<<< HEAD
-        output='screen',
-        parameters=[os.path.join(pkg_wrapper, 'config', 'wrapper_params.yaml')],
-=======
         name='hardware_wrapper'
         output='screen',
         parameters=[os.path.join(pkg_wrapper, 'config', 'calibration.yaml')],
 
->>>>>>> 1b11a7ab
     )
     # # Declare the launch arguments for the wrapper node
     # wrapper_cmd = IncludeLaunchDescription(
