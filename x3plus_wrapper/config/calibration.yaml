--- conflicted
+++ resolved
@@ -6,22 +6,13 @@
     # Calibration result k_r = 0.970733 * 0.040 = 0.038829
     # wheel_separation_width: 0.208   # distance between left/right wheels (meters) based on spec
     wheel_separation_width: 0.215 # Measured 
-<<<<<<< HEAD
-    # wheel_separation_length: 0.22  # distance between front/rear wheels (meters) # Measured
-    wheel_separation_length: 0.253749  # distance between front/rear wheels (meters) # Calibrated
-=======
     #wheel_separation_length: 0.22  # distance between front/rear wheels (meters) Measured
     wheel_separation_length: 0.4864 # distance between front/rear wheels (meters) Calibrated
->>>>>>> 1b11a7ab
 
     # --- Encoder configuration including the gear box---
     # Do it as float !!
     # ticks_per_revolution: 2464.0 # Based on spec
-<<<<<<< HEAD
-    ticks_per_revolution = 2444.0	# Calibrated Encoder ticks per round 
-=======
     ticks_per_revolution: 2444.0  # Calibrated Encoder ticks per round 
->>>>>>> 1b11a7ab
 
     # # --- Wheel direction multipliers ---
     # front_left_wheel_multiplier: 1.0
